--- conflicted
+++ resolved
@@ -8,6 +8,7 @@
 	"io/fs"
 	"os"
 	"path/filepath"
+	"sync"
 	"sync/atomic"
 	"time"
 
@@ -123,16 +124,6 @@
 				Path: path,
 			}
 		}
-<<<<<<< HEAD
-		d, err := parser(f)
-		if err != nil {
-			logger.Log(context.Background(), "filewatcher: parser error: "+err.Error())
-		} else {
-			r.data.Store(&atomicData{
-				data:  d,
-				mtime: mtime,
-			})
-=======
 		parse := func() {
 			d, err := parser(f)
 			if err != nil {
@@ -158,7 +149,6 @@
 			}()
 		} else {
 			parse()
->>>>>>> 53f1843d
 		}
 	}
 
